use std::marker::PhantomData;

use crate::prelude::*;
use crate::{theme, Icon, IconButton, Tab};

#[derive(Element)]
pub struct TabBar<V: 'static> {
    view_type: PhantomData<V>,
    scroll_state: ScrollState,
    tabs: Vec<Tab>,
}

impl<V: 'static> TabBar<V> {
<<<<<<< HEAD
    pub fn new(scroll_state: ScrollState, tabs: Vec<Tab>) -> Self {
        Self {
            view_type: PhantomData,
            scroll_state,
            tabs,
=======
    pub fn new() -> Self {
        Self {
            view_type: PhantomData,
            scroll_state: ScrollState::default(),
>>>>>>> 77d648e6
        }
    }

    pub fn bind_scroll_state(&mut self, scroll_state: ScrollState) {
        self.scroll_state = scroll_state;
    }

    fn render(&mut self, _: &mut V, cx: &mut ViewContext<V>) -> impl IntoElement<V> {
        let theme = theme(cx);
        let can_navigate_back = true;
        let can_navigate_forward = false;

        div()
            .w_full()
            .flex()
            .fill(theme.middle.base.default.background)
            // Left Side
            .child(
                div()
                    .px_1()
                    .flex()
                    .flex_none()
                    .gap_2()
                    // Nav Buttons
                    .child(
                        div()
                            .flex()
                            .items_center()
                            .gap_px()
                            .child(
                                IconButton::new(Icon::ArrowLeft)
                                    .state(InteractionState::Enabled.if_enabled(can_navigate_back)),
                            )
                            .child(
                                IconButton::new(Icon::ArrowRight).state(
                                    InteractionState::Enabled.if_enabled(can_navigate_forward),
                                ),
                            ),
                    ),
            )
            .child(
                div().w_0().flex_1().h_full().child(
                    div()
                        .flex()
                        .overflow_x_scroll(self.scroll_state.clone())
                        .children(self.tabs.clone()),
                ),
            )
            // Right Side
            .child(
                div()
                    .px_1()
                    .flex()
                    .flex_none()
                    .gap_2()
                    // Nav Buttons
                    .child(
                        div()
                            .flex()
                            .items_center()
                            .gap_px()
                            .child(IconButton::new(Icon::Plus))
                            .child(IconButton::new(Icon::Split)),
                    ),
            )
    }
}<|MERGE_RESOLUTION|>--- conflicted
+++ resolved
@@ -11,18 +11,11 @@
 }
 
 impl<V: 'static> TabBar<V> {
-<<<<<<< HEAD
-    pub fn new(scroll_state: ScrollState, tabs: Vec<Tab>) -> Self {
-        Self {
-            view_type: PhantomData,
-            scroll_state,
-            tabs,
-=======
-    pub fn new() -> Self {
+    pub fn new(tabs: Vec<Tab>) -> Self {
         Self {
             view_type: PhantomData,
             scroll_state: ScrollState::default(),
->>>>>>> 77d648e6
+            tabs,
         }
     }
 
