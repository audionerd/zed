use crate::{
    self as gpui3, hsla, point, px, relative, rems, AlignItems, BoxShadow, Display, Fill,
    FlexDirection, Hsla, JustifyContent, Length, Position, SharedString, Style, StyleRefinement,
    Styled, TextStyleRefinement,
};
use smallvec::smallvec;

pub trait StyleHelpers: Sized + Styled<Style = Style> {
    gpui3_macros::style_helpers!();

    fn h(mut self, height: Length) -> Self {
        self.declared_style().size.height = Some(height);
        self
    }

    /// size_{n}: Sets width & height to {n}
    ///
    /// Example:
    /// size_1: Sets width & height to 1
    fn size(mut self, size: Length) -> Self {
        self.declared_style().size.height = Some(size);
        self.declared_style().size.width = Some(size);
        self
    }

    fn full(mut self) -> Self {
        self.declared_style().size.width = Some(relative(1.).into());
        self.declared_style().size.height = Some(relative(1.).into());
        self
    }

    fn relative(mut self) -> Self {
        self.declared_style().position = Some(Position::Relative);
        self
    }

    fn absolute(mut self) -> Self {
        self.declared_style().position = Some(Position::Absolute);
        self
    }

    fn block(mut self) -> Self {
        self.declared_style().display = Some(Display::Block);
        self
    }

    fn flex(mut self) -> Self {
        self.declared_style().display = Some(Display::Flex);
        self
    }

    fn flex_col(mut self) -> Self {
        self.declared_style().flex_direction = Some(FlexDirection::Column);
        self
    }

    fn flex_row(mut self) -> Self {
        self.declared_style().flex_direction = Some(FlexDirection::Row);
        self
    }

    fn flex_1(mut self) -> Self {
        self.declared_style().flex_grow = Some(1.);
        self.declared_style().flex_shrink = Some(1.);
        self.declared_style().flex_basis = Some(relative(0.).into());
        self
    }

    fn flex_auto(mut self) -> Self {
        self.declared_style().flex_grow = Some(1.);
        self.declared_style().flex_shrink = Some(1.);
        self.declared_style().flex_basis = Some(Length::Auto);
        self
    }

    fn flex_initial(mut self) -> Self {
        self.declared_style().flex_grow = Some(0.);
        self.declared_style().flex_shrink = Some(1.);
        self.declared_style().flex_basis = Some(Length::Auto);
        self
    }

    fn flex_none(mut self) -> Self {
        self.declared_style().flex_grow = Some(0.);
        self.declared_style().flex_shrink = Some(0.);
        self
    }

    fn grow(mut self) -> Self {
        self.declared_style().flex_grow = Some(1.);
        self
    }

    fn items_start(mut self) -> Self {
        self.declared_style().align_items = Some(AlignItems::FlexStart);
        self
    }

    fn items_end(mut self) -> Self {
        self.declared_style().align_items = Some(AlignItems::FlexEnd);
        self
    }

    fn items_center(mut self) -> Self {
        self.declared_style().align_items = Some(AlignItems::Center);
        self
    }

    fn justify_between(mut self) -> Self {
        self.declared_style().justify_content = Some(JustifyContent::SpaceBetween);
        self
    }

    fn justify_center(mut self) -> Self {
        self.declared_style().justify_content = Some(JustifyContent::Center);
        self
    }

    fn justify_start(mut self) -> Self {
        self.declared_style().justify_content = Some(JustifyContent::Start);
        self
    }

    fn justify_end(mut self) -> Self {
        self.declared_style().justify_content = Some(JustifyContent::End);
        self
    }

    fn justify_around(mut self) -> Self {
        self.declared_style().justify_content = Some(JustifyContent::SpaceAround);
        self
    }

    fn fill<F>(mut self, fill: F) -> Self
    where
        F: Into<Fill>,
        Self: Sized,
    {
        self.declared_style().fill = Some(fill.into());
        self
    }

    fn border_color<C>(mut self, border_color: C) -> Self
    where
        C: Into<Hsla>,
        Self: Sized,
    {
        self.declared_style().border_color = Some(border_color.into());
        self
    }

    fn shadow(mut self) -> Self
    where
        Self: Sized,
    {
        self.declared_style().box_shadow = Some(smallvec![
            BoxShadow {
                color: hsla(0., 0., 0., 0.1),
                offset: point(px(0.), px(1.)),
                blur_radius: px(3.),
                spread_radius: px(0.),
            },
            BoxShadow {
                color: hsla(0., 0., 0., 0.1),
                offset: point(px(0.), px(1.)),
                blur_radius: px(2.),
                spread_radius: px(-1.),
            }
        ]);
        self
    }

    fn shadow_none(mut self) -> Self
    where
        Self: Sized,
    {
        self.declared_style().box_shadow = Some(Default::default());
        self
    }

    fn shadow_sm(mut self) -> Self
    where
        Self: Sized,
    {
        self.declared_style().box_shadow = Some(smallvec![BoxShadow {
            color: hsla(0., 0., 0., 0.05),
            offset: point(px(0.), px(1.)),
            blur_radius: px(2.),
            spread_radius: px(0.),
        }]);
        self
    }

    fn shadow_md(mut self) -> Self
    where
        Self: Sized,
    {
        self.declared_style().box_shadow = Some(smallvec![
            BoxShadow {
                color: hsla(0.5, 0., 0., 1.0),
                offset: point(px(0.), px(4.)),
                blur_radius: px(6.),
                spread_radius: px(-1.),
            },
            BoxShadow {
                color: hsla(0., 0., 0., 0.1),
                offset: point(px(0.), px(2.)),
                blur_radius: px(4.),
                spread_radius: px(-2.),
            }
        ]);
        self
    }

    fn shadow_lg(mut self) -> Self
    where
        Self: Sized,
    {
        self.declared_style().box_shadow = Some(smallvec![
            BoxShadow {
                color: hsla(0., 0., 0., 0.1),
                offset: point(px(0.), px(10.)),
                blur_radius: px(15.),
                spread_radius: px(-3.),
            },
            BoxShadow {
                color: hsla(0., 0., 0., 0.1),
                offset: point(px(0.), px(4.)),
                blur_radius: px(6.),
                spread_radius: px(-4.),
            }
        ]);
        self
    }

    fn shadow_xl(mut self) -> Self
    where
        Self: Sized,
    {
        self.declared_style().box_shadow = Some(smallvec![
            BoxShadow {
                color: hsla(0., 0., 0., 0.1),
                offset: point(px(0.), px(20.)),
                blur_radius: px(25.),
                spread_radius: px(-5.),
            },
            BoxShadow {
                color: hsla(0., 0., 0., 0.1),
                offset: point(px(0.), px(8.)),
                blur_radius: px(10.),
                spread_radius: px(-6.),
            }
        ]);
        self
    }

    fn shadow_2xl(mut self) -> Self
    where
        Self: Sized,
    {
        self.declared_style().box_shadow = Some(smallvec![BoxShadow {
            color: hsla(0., 0., 0., 0.25),
            offset: point(px(0.), px(25.)),
            blur_radius: px(50.),
            spread_radius: px(-12.),
        }]);
        self
    }

    fn text_style(&mut self) -> &mut Option<TextStyleRefinement> {
        let style: &mut StyleRefinement = self.declared_style();
        &mut style.text
    }

    fn text_color(mut self, color: impl Into<Hsla>) -> Self {
        self.text_style().get_or_insert_with(Default::default).color = Some(color.into());
        self
    }

    fn text_xs(mut self) -> Self {
        self.text_style()
            .get_or_insert_with(Default::default)
            .font_size = Some(rems(0.75));
        self
    }

    fn text_sm(mut self) -> Self {
        self.text_style()
            .get_or_insert_with(Default::default)
            .font_size = Some(rems(0.875));
        self
    }

    fn text_base(mut self) -> Self {
        self.text_style()
            .get_or_insert_with(Default::default)
            .font_size = Some(rems(1.0));
        self
    }

    fn text_lg(mut self) -> Self {
        self.text_style()
            .get_or_insert_with(Default::default)
            .font_size = Some(rems(1.125));
        self
    }

    fn text_xl(mut self) -> Self {
        self.text_style()
            .get_or_insert_with(Default::default)
            .font_size = Some(rems(1.25));
        self
    }

    fn text_2xl(mut self) -> Self {
        self.text_style()
            .get_or_insert_with(Default::default)
            .font_size = Some(rems(1.5));
        self
    }

    fn text_3xl(mut self) -> Self {
        self.text_style()
            .get_or_insert_with(Default::default)
            .font_size = Some(rems(1.875));
        self
    }

<<<<<<< HEAD
    fn font(mut self, family_name: impl Into<SharedString>) -> Self {
=======
    fn text_decoration_none(mut self) -> Self
    where
        Self: Sized,
    {
        self.text_style()
            .get_or_insert_with(Default::default)
            .underline = None;
        self
    }

    fn text_decoration_color(mut self, color: impl Into<Hsla>) -> Self
    where
        Self: Sized,
    {
        let style = self.text_style().get_or_insert_with(Default::default);
        let underline = style.underline.get_or_insert_with(Default::default);
        underline.color = Some(color.into());
        self
    }

    fn text_decoration_solid(mut self) -> Self
    where
        Self: Sized,
    {
        let style = self.text_style().get_or_insert_with(Default::default);
        let underline = style.underline.get_or_insert_with(Default::default);
        underline.wavy = false;
        self
    }

    fn text_decoration_wavy(mut self) -> Self
    where
        Self: Sized,
    {
        let style = self.text_style().get_or_insert_with(Default::default);
        let underline = style.underline.get_or_insert_with(Default::default);
        underline.wavy = true;
        self
    }

    fn text_decoration_0(mut self) -> Self
    where
        Self: Sized,
    {
        let style = self.text_style().get_or_insert_with(Default::default);
        let underline = style.underline.get_or_insert_with(Default::default);
        underline.thickness = px(0.);
        self
    }

    fn text_decoration_1(mut self) -> Self
    where
        Self: Sized,
    {
        let style = self.text_style().get_or_insert_with(Default::default);
        let underline = style.underline.get_or_insert_with(Default::default);
        underline.thickness = px(1.);
        self
    }

    fn text_decoration_2(mut self) -> Self
    where
        Self: Sized,
    {
        let style = self.text_style().get_or_insert_with(Default::default);
        let underline = style.underline.get_or_insert_with(Default::default);
        underline.thickness = px(2.);
        self
    }

    fn text_decoration_4(mut self) -> Self
    where
        Self: Sized,
    {
        let style = self.text_style().get_or_insert_with(Default::default);
        let underline = style.underline.get_or_insert_with(Default::default);
        underline.thickness = px(4.);
        self
    }

    fn text_decoration_8(mut self) -> Self
    where
        Self: Sized,
    {
        let style = self.text_style().get_or_insert_with(Default::default);
        let underline = style.underline.get_or_insert_with(Default::default);
        underline.thickness = px(8.);
        self
    }

    fn font(mut self, family_name: impl Into<SharedString>) -> Self
    where
        Self: Sized,
    {
>>>>>>> ca6eb551
        self.text_style()
            .get_or_insert_with(Default::default)
            .font_family = Some(family_name.into());
        self
    }
}<|MERGE_RESOLUTION|>--- conflicted
+++ resolved
@@ -5,7 +5,7 @@
 };
 use smallvec::smallvec;
 
-pub trait StyleHelpers: Sized + Styled<Style = Style> {
+pub trait StyleHelpers: Styled<Style = Style> {
     gpui3_macros::style_helpers!();
 
     fn h(mut self, height: Length) -> Self {
@@ -149,10 +149,7 @@
         self
     }
 
-    fn shadow(mut self) -> Self
-    where
-        Self: Sized,
-    {
+    fn shadow(mut self) -> Self {
         self.declared_style().box_shadow = Some(smallvec![
             BoxShadow {
                 color: hsla(0., 0., 0., 0.1),
@@ -170,18 +167,12 @@
         self
     }
 
-    fn shadow_none(mut self) -> Self
-    where
-        Self: Sized,
-    {
+    fn shadow_none(mut self) -> Self {
         self.declared_style().box_shadow = Some(Default::default());
         self
     }
 
-    fn shadow_sm(mut self) -> Self
-    where
-        Self: Sized,
-    {
+    fn shadow_sm(mut self) -> Self {
         self.declared_style().box_shadow = Some(smallvec![BoxShadow {
             color: hsla(0., 0., 0., 0.05),
             offset: point(px(0.), px(1.)),
@@ -191,10 +182,7 @@
         self
     }
 
-    fn shadow_md(mut self) -> Self
-    where
-        Self: Sized,
-    {
+    fn shadow_md(mut self) -> Self {
         self.declared_style().box_shadow = Some(smallvec![
             BoxShadow {
                 color: hsla(0.5, 0., 0., 1.0),
@@ -212,10 +200,7 @@
         self
     }
 
-    fn shadow_lg(mut self) -> Self
-    where
-        Self: Sized,
-    {
+    fn shadow_lg(mut self) -> Self {
         self.declared_style().box_shadow = Some(smallvec![
             BoxShadow {
                 color: hsla(0., 0., 0., 0.1),
@@ -233,10 +218,7 @@
         self
     }
 
-    fn shadow_xl(mut self) -> Self
-    where
-        Self: Sized,
-    {
+    fn shadow_xl(mut self) -> Self {
         self.declared_style().box_shadow = Some(smallvec![
             BoxShadow {
                 color: hsla(0., 0., 0., 0.1),
@@ -254,10 +236,7 @@
         self
     }
 
-    fn shadow_2xl(mut self) -> Self
-    where
-        Self: Sized,
-    {
+    fn shadow_2xl(mut self) -> Self {
         self.declared_style().box_shadow = Some(smallvec![BoxShadow {
             color: hsla(0., 0., 0., 0.25),
             offset: point(px(0.), px(25.)),
@@ -326,104 +305,70 @@
         self
     }
 
-<<<<<<< HEAD
+    fn text_decoration_none(mut self) -> Self {
+        self.text_style()
+            .get_or_insert_with(Default::default)
+            .underline = None;
+        self
+    }
+
+    fn text_decoration_color(mut self, color: impl Into<Hsla>) -> Self {
+        let style = self.text_style().get_or_insert_with(Default::default);
+        let underline = style.underline.get_or_insert_with(Default::default);
+        underline.color = Some(color.into());
+        self
+    }
+
+    fn text_decoration_solid(mut self) -> Self {
+        let style = self.text_style().get_or_insert_with(Default::default);
+        let underline = style.underline.get_or_insert_with(Default::default);
+        underline.wavy = false;
+        self
+    }
+
+    fn text_decoration_wavy(mut self) -> Self {
+        let style = self.text_style().get_or_insert_with(Default::default);
+        let underline = style.underline.get_or_insert_with(Default::default);
+        underline.wavy = true;
+        self
+    }
+
+    fn text_decoration_0(mut self) -> Self {
+        let style = self.text_style().get_or_insert_with(Default::default);
+        let underline = style.underline.get_or_insert_with(Default::default);
+        underline.thickness = px(0.);
+        self
+    }
+
+    fn text_decoration_1(mut self) -> Self {
+        let style = self.text_style().get_or_insert_with(Default::default);
+        let underline = style.underline.get_or_insert_with(Default::default);
+        underline.thickness = px(1.);
+        self
+    }
+
+    fn text_decoration_2(mut self) -> Self {
+        let style = self.text_style().get_or_insert_with(Default::default);
+        let underline = style.underline.get_or_insert_with(Default::default);
+        underline.thickness = px(2.);
+        self
+    }
+
+    fn text_decoration_4(mut self) -> Self {
+        let style = self.text_style().get_or_insert_with(Default::default);
+        let underline = style.underline.get_or_insert_with(Default::default);
+        underline.thickness = px(4.);
+        self
+    }
+
+    fn text_decoration_8(mut self) -> Self {
+        let style = self.text_style().get_or_insert_with(Default::default);
+        let underline = style.underline.get_or_insert_with(Default::default);
+        underline.thickness = px(8.);
+        self
+    }
+
     fn font(mut self, family_name: impl Into<SharedString>) -> Self {
-=======
-    fn text_decoration_none(mut self) -> Self
-    where
-        Self: Sized,
-    {
-        self.text_style()
-            .get_or_insert_with(Default::default)
-            .underline = None;
-        self
-    }
-
-    fn text_decoration_color(mut self, color: impl Into<Hsla>) -> Self
-    where
-        Self: Sized,
-    {
-        let style = self.text_style().get_or_insert_with(Default::default);
-        let underline = style.underline.get_or_insert_with(Default::default);
-        underline.color = Some(color.into());
-        self
-    }
-
-    fn text_decoration_solid(mut self) -> Self
-    where
-        Self: Sized,
-    {
-        let style = self.text_style().get_or_insert_with(Default::default);
-        let underline = style.underline.get_or_insert_with(Default::default);
-        underline.wavy = false;
-        self
-    }
-
-    fn text_decoration_wavy(mut self) -> Self
-    where
-        Self: Sized,
-    {
-        let style = self.text_style().get_or_insert_with(Default::default);
-        let underline = style.underline.get_or_insert_with(Default::default);
-        underline.wavy = true;
-        self
-    }
-
-    fn text_decoration_0(mut self) -> Self
-    where
-        Self: Sized,
-    {
-        let style = self.text_style().get_or_insert_with(Default::default);
-        let underline = style.underline.get_or_insert_with(Default::default);
-        underline.thickness = px(0.);
-        self
-    }
-
-    fn text_decoration_1(mut self) -> Self
-    where
-        Self: Sized,
-    {
-        let style = self.text_style().get_or_insert_with(Default::default);
-        let underline = style.underline.get_or_insert_with(Default::default);
-        underline.thickness = px(1.);
-        self
-    }
-
-    fn text_decoration_2(mut self) -> Self
-    where
-        Self: Sized,
-    {
-        let style = self.text_style().get_or_insert_with(Default::default);
-        let underline = style.underline.get_or_insert_with(Default::default);
-        underline.thickness = px(2.);
-        self
-    }
-
-    fn text_decoration_4(mut self) -> Self
-    where
-        Self: Sized,
-    {
-        let style = self.text_style().get_or_insert_with(Default::default);
-        let underline = style.underline.get_or_insert_with(Default::default);
-        underline.thickness = px(4.);
-        self
-    }
-
-    fn text_decoration_8(mut self) -> Self
-    where
-        Self: Sized,
-    {
-        let style = self.text_style().get_or_insert_with(Default::default);
-        let underline = style.underline.get_or_insert_with(Default::default);
-        underline.thickness = px(8.);
-        self
-    }
-
-    fn font(mut self, family_name: impl Into<SharedString>) -> Self
-    where
-        Self: Sized,
-    {
->>>>>>> ca6eb551
         self.text_style()
             .get_or_insert_with(Default::default)
             .font_family = Some(family_name.into());
