--- conflicted
+++ resolved
@@ -1117,12 +1117,8 @@
         },
         time::Duration,
     };
-<<<<<<< HEAD
+    use util::TryFutureExt;
     use workspace::{Item, SplitDirection, ToggleFollow, Workspace, WorkspaceParams};
-=======
-    use util::TryFutureExt;
-    use workspace::{Item, SplitDirection, Workspace, WorkspaceParams};
->>>>>>> 8a7d3ea8
 
     #[cfg(test)]
     #[ctor::ctor]
