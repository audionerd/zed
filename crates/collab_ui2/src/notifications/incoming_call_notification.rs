use crate::notification_window_options;
use call::{ActiveCall, IncomingCall};
use futures::StreamExt;
use gpui::{
<<<<<<< HEAD
    div, green, px, red, AppContext, Div, Element, ParentElement, Render, RenderOnce,
    StatefulInteractiveElement, Styled, ViewContext, VisualContext as _, WindowContext,
    WindowHandle,
=======
    div, px, red, AppContext, Div, Element, ParentElement, Render, RenderOnce, Styled, ViewContext,
    VisualContext as _, WindowHandle,
>>>>>>> 584a3a76
};
use std::sync::{Arc, Weak};
use ui::prelude::*;
use ui::{h_stack, v_stack, Avatar, Button, Label};
use util::ResultExt;
use workspace::AppState;

pub fn init(app_state: &Arc<AppState>, cx: &mut AppContext) {
    let app_state = Arc::downgrade(app_state);
    let mut incoming_call = ActiveCall::global(cx).read(cx).incoming();
    cx.spawn(|mut cx| async move {
        let mut notification_windows: Vec<WindowHandle<IncomingCallNotification>> = Vec::new();
        while let Some(incoming_call) = incoming_call.next().await {
            for window in notification_windows.drain(..) {
                window
                    .update(&mut cx, |_, cx| {
                        // todo!()
                        cx.remove_window();
                    })
                    .log_err();
            }

            if let Some(incoming_call) = incoming_call {
                let unique_screens = cx.update(|cx| cx.displays()).unwrap();
                let window_size = gpui::Size {
                    width: px(380.),
                    height: px(64.),
                };

                for window in unique_screens {
                    let options = notification_window_options(window, window_size);
                    let window = cx
                        .open_window(options, |cx| {
                            cx.build_view(|_| {
                                IncomingCallNotification::new(
                                    incoming_call.clone(),
                                    app_state.clone(),
                                )
                            })
                        })
                        .unwrap();
                    notification_windows.push(window);
                }

                // for screen in cx.platform().screens() {
                //     let window = cx
                //         .add_window(notification_window_options(screen, window_size), |_| {
                //             IncomingCallNotification::new(incoming_call.clone(), app_state.clone())
                //         });

                //     notification_windows.push(window);
                // }
            }
        }
    })
    .detach();
}

#[derive(Clone, PartialEq)]
struct RespondToCall {
    accept: bool,
}

struct IncomingCallNotificationState {
    call: IncomingCall,
    app_state: Weak<AppState>,
}

pub struct IncomingCallNotification {
    state: Arc<IncomingCallNotificationState>,
}
impl IncomingCallNotificationState {
    pub fn new(call: IncomingCall, app_state: Weak<AppState>) -> Self {
        Self { call, app_state }
    }

    fn respond(&self, accept: bool, cx: &mut AppContext) {
        let active_call = ActiveCall::global(cx);
        if accept {
            let join = active_call.update(cx, |active_call, cx| active_call.accept_incoming(cx));
            let initial_project_id = self.call.initial_project.as_ref().map(|project| project.id);
            let app_state = self.app_state.clone();
            let cx: &mut AppContext = cx;
            cx.spawn(|cx| async move {
                join.await?;
                if let Some(_project_id) = initial_project_id {
                    cx.update(|_cx| {
                        if let Some(_app_state) = app_state.upgrade() {
                            // workspace::join_remote_project(
                            //     project_id,
                            //     caller_user_id,
                            //     app_state,
                            //     cx,
                            // )
                            // .detach_and_log_err(cx);
                        }
                    })
                    .log_err();
                }
                anyhow::Ok(())
            })
            .detach_and_log_err(cx);
        } else {
            active_call.update(cx, |active_call, cx| {
                active_call.decline_incoming(cx).log_err();
            });
        }
    }
}

impl IncomingCallNotification {
    pub fn new(call: IncomingCall, app_state: Weak<AppState>) -> Self {
        Self {
            state: Arc::new(IncomingCallNotificationState::new(call, app_state)),
        }
    }
    fn render_caller(&self, cx: &mut ViewContext<Self>) -> impl Element {
        h_stack()
            .children(
                self.state
                    .call
                    .calling_user
                    .avatar
                    .as_ref()
                    .map(|avatar| Avatar::data(avatar.clone())),
            )
            .child(
                v_stack()
                    .child(Label::new(format!(
                        "{} is sharing a project in Zed",
                        self.state.call.calling_user.github_login
                    )))
                    .child(self.render_buttons(cx)),
            )
        // let theme = &theme::current(cx).incoming_call_notification;
        // let default_project = proto::ParticipantProject::default();
        // let initial_project = self
        //     .call
        //     .initial_project
        //     .as_ref()
        //     .unwrap_or(&default_project);
        // Flex::row()
        //     .with_children(self.call.calling_user.avatar.clone().map(|avatar| {
        //         Image::from_data(avatar)
        //             .with_style(theme.caller_avatar)
        //             .aligned()
        //     }))
        //     .with_child(
        //         Flex::column()
        //             .with_child(
        //                 Label::new(
        //                     self.call.calling_user.github_login.clone(),
        //                     theme.caller_username.text.clone(),
        //                 )
        //                 .contained()
        //                 .with_style(theme.caller_username.container),
        //             )
        //             .with_child(
        //                 Label::new(
        //                     format!(
        //                         "is sharing a project in Zed{}",
        //                         if initial_project.worktree_root_names.is_empty() {
        //                             ""
        //                         } else {
        //                             ":"
        //                         }
        //                     ),
        //                     theme.caller_message.text.clone(),
        //                 )
        //                 .contained()
        //                 .with_style(theme.caller_message.container),
        //             )
        //             .with_children(if initial_project.worktree_root_names.is_empty() {
        //                 None
        //             } else {
        //                 Some(
        //                     Label::new(
        //                         initial_project.worktree_root_names.join(", "),
        //                         theme.worktree_roots.text.clone(),
        //                     )
        //                     .contained()
        //                     .with_style(theme.worktree_roots.container),
        //                 )
        //             })
        //             .contained()
        //             .with_style(theme.caller_metadata)
        //             .aligned(),
        //     )
        //     .contained()
        //     .with_style(theme.caller_container)
        //     .flex(1., true)
        //     .into_any()
    }

    fn render_buttons(&self, cx: &mut ViewContext<Self>) -> impl Element {
        h_stack()
<<<<<<< HEAD
            .child(Button::new("Accept").render(cx).bg(green()).on_click({
                let state = self.state.clone();
                move |_: &_, cx: &mut WindowContext| state.respond(true, cx)
            }))
            .child(Button::new("Decline").render(cx).bg(red()).on_click({
                let state = self.state.clone();
                move |_: &_, cx: &mut WindowContext| state.respond(false, cx)
            }))
=======
            .child(
                Button::new("accept", "Accept")
                    .render(cx)
                    // .bg(green())
                    .on_click({
                        let state = self.state.clone();
                        move |_, cx| state.respond(true, cx)
                    }),
            )
            .child(
                Button::new("decline", "Decline")
                    .render(cx)
                    // .bg(red())
                    .on_click({
                        let state = self.state.clone();
                        move |_, cx| state.respond(false, cx)
                    }),
            )
>>>>>>> 584a3a76

        // enum Accept {}
        // enum Decline {}

        // let theme = theme::current(cx);
        // Flex::column()
        //     .with_child(
        //         MouseEventHandler::new::<Accept, _>(0, cx, |_, _| {
        //             let theme = &theme.incoming_call_notification;
        //             Label::new("Accept", theme.accept_button.text.clone())
        //                 .aligned()
        //                 .contained()
        //                 .with_style(theme.accept_button.container)
        //         })
        //         .with_cursor_style(CursorStyle::PointingHand)
        //         .on_click(MouseButton::Left, |_, this, cx| {
        //             this.respond(true, cx);
        //         })
        //         .flex(1., true),
        //     )
        //     .with_child(
        //         MouseEventHandler::new::<Decline, _>(0, cx, |_, _| {
        //             let theme = &theme.incoming_call_notification;
        //             Label::new("Decline", theme.decline_button.text.clone())
        //                 .aligned()
        //                 .contained()
        //                 .with_style(theme.decline_button.container)
        //         })
        //         .with_cursor_style(CursorStyle::PointingHand)
        //         .on_click(MouseButton::Left, |_, this, cx| {
        //             this.respond(false, cx);
        //         })
        //         .flex(1., true),
        //     )
        //     .constrained()
        //     .with_width(theme.incoming_call_notification.button_width)
        //     .into_any()
    }
}
impl Render for IncomingCallNotification {
    type Element = Div;
    fn render(&mut self, cx: &mut ViewContext<Self>) -> Self::Element {
        div().bg(red()).flex_none().child(self.render_caller(cx))
        // Flex::row()
        //     .with_child()
        //     .with_child(self.render_buttons(cx))
        //     .contained()
        //     .with_background_color(background)
        //     .expanded()
        //     .into_any()
    }
}<|MERGE_RESOLUTION|>--- conflicted
+++ resolved
@@ -2,14 +2,8 @@
 use call::{ActiveCall, IncomingCall};
 use futures::StreamExt;
 use gpui::{
-<<<<<<< HEAD
-    div, green, px, red, AppContext, Div, Element, ParentElement, Render, RenderOnce,
-    StatefulInteractiveElement, Styled, ViewContext, VisualContext as _, WindowContext,
-    WindowHandle,
-=======
     div, px, red, AppContext, Div, Element, ParentElement, Render, RenderOnce, Styled, ViewContext,
     VisualContext as _, WindowHandle,
->>>>>>> 584a3a76
 };
 use std::sync::{Arc, Weak};
 use ui::prelude::*;
@@ -206,16 +200,6 @@
 
     fn render_buttons(&self, cx: &mut ViewContext<Self>) -> impl Element {
         h_stack()
-<<<<<<< HEAD
-            .child(Button::new("Accept").render(cx).bg(green()).on_click({
-                let state = self.state.clone();
-                move |_: &_, cx: &mut WindowContext| state.respond(true, cx)
-            }))
-            .child(Button::new("Decline").render(cx).bg(red()).on_click({
-                let state = self.state.clone();
-                move |_: &_, cx: &mut WindowContext| state.respond(false, cx)
-            }))
-=======
             .child(
                 Button::new("accept", "Accept")
                     .render(cx)
@@ -234,7 +218,6 @@
                         move |_, cx| state.respond(false, cx)
                     }),
             )
->>>>>>> 584a3a76
 
         // enum Accept {}
         // enum Decline {}
